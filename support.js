/// <reference types="cypress" />
// @ts-check

const dayjs = require('dayjs')
var duration = require('dayjs/plugin/duration')
const { filterFilesFromCoverage } = require('./support-utils')

dayjs.extend(duration)

/**
 * Sends collected code coverage object to the backend code
 * via "cy.task".
 */
const sendCoverage = (coverage, pathname = '/', testName = '') => {
  logMessage(`Saving code coverage for **${pathname}**`)

  const totalCoverage = filterFilesFromCoverage(coverage)

  // stringify coverage object for speed
<<<<<<< HEAD
  cy.task('combineCoverage', JSON.stringify({coverage: appCoverageOnly, testName}), {
=======
  cy.task('combineCoverage', JSON.stringify(totalCoverage), {
>>>>>>> 67db7258
    log: false
  })
}

/**
 * Consistently logs the given string to the Command Log
 * so the user knows the log message is coming from this plugin.
 * @param {string} s Message to log.
 */
const logMessage = (s) => {
  cy.log(`${s} \`[@cypress/code-coverage]\``)
}

const registerHooks = () => {
  let windowCoverageObjects

  const hasE2ECoverage = () => Boolean(windowCoverageObjects.length)

  // @ts-ignore
  const hasUnitTestCoverage = () => Boolean(window.__coverage__)

  before(() => {
    // we need to reset the coverage when running
    // in the interactive mode, otherwise the counters will
    // keep increasing every time we rerun the tests
    const logInstance = Cypress.log({
      name: 'Coverage',
      message: ['Reset [@cypress/code-coverage]']
    })

    cy.task(
      'resetCoverage',
      {
        // @ts-ignore
        isInteractive: Cypress.config('isInteractive')
      },
      { log: false }
    ).then(() => {
      logInstance.end()
    })
  })

  beforeEach(() => {
    // each object will have the coverage and url pathname
    // to let the user know the coverage has been collected
    windowCoverageObjects = []

    const saveCoverageObject = (win) => {
      // if application code has been instrumented, the app iframe "window" has an object
      const applicationSourceCoverage = win.__coverage__
      if (!applicationSourceCoverage) {
        return
      }

      if (
        Cypress._.find(windowCoverageObjects, {
          coverage: applicationSourceCoverage
        })
      ) {
        // this application code coverage object is already known
        // which can happen when combining `window:load` and `before` callbacks
        return
      }

      windowCoverageObjects.push({
        coverage: applicationSourceCoverage,
        pathname: win.location.pathname
      })
    }

    // save reference to coverage for each app window loaded in the test
    cy.on('window:load', saveCoverageObject)

    // save reference if visiting a page inside a before() hook
    cy.window({ log: false }).then(saveCoverageObject)
  })

  afterEach(() => {
    // save coverage after the test
    // because now the window coverage objects have been updated
    windowCoverageObjects.forEach((cover) => {
      sendCoverage(cover.coverage, cover.pathname, Cypress.spec.name)
    })

    if (!hasE2ECoverage()) {
      if (hasUnitTestCoverage()) {
        logMessage(`👉 Only found unit test code coverage.`)
      } else {
        const expectBackendCoverageOnly = Cypress._.get(
          Cypress.env('codeCoverage'),
          'expectBackendCoverageOnly',
          false
        )
        if (!expectBackendCoverageOnly) {
          logMessage(`
            ⚠️ Could not find any coverage information in your application
            by looking at the window coverage object.
            Did you forget to instrument your application?
            See [code-coverage#instrument-your-application](https://github.com/cypress-io/code-coverage#instrument-your-application)
          `)
        }
      }
    }
  })

  after(function collectBackendCoverage() {
    // I wish I could fail the tests if there is no code coverage information
    // but throwing an error here does not fail the test run due to
    // https://github.com/cypress-io/cypress/issues/2296

    // there might be server-side code coverage information
    // we should grab it once after all tests finish
    // @ts-ignore
    const baseUrl = Cypress.config('baseUrl') || cy.state('window').origin
    // @ts-ignore
    const runningEndToEndTests = baseUrl !== Cypress.config('proxyUrl')
    const specType = Cypress._.get(Cypress.spec, 'specType', 'integration')
    const isIntegrationSpec = specType === 'integration'

    if (runningEndToEndTests && isIntegrationSpec) {
      // we can only request server-side code coverage
      // if we are running end-to-end tests,
      // otherwise where do we send the request?
      const url = Cypress._.get(
        Cypress.env('codeCoverage'),
        'url',
        '/__coverage__'
      )
      cy.request({
        url,
        log: false,
        failOnStatusCode: false
      })
        .then((r) => {
          return Cypress._.get(r, 'body.coverage', null)
        })
        .then((coverage) => {
          if (!coverage) {
            // we did not get code coverage - this is the
            // original failed request
            const expectBackendCoverageOnly = Cypress._.get(
              Cypress.env('codeCoverage'),
              'expectBackendCoverageOnly',
              false
            )
            if (expectBackendCoverageOnly) {
              throw new Error(
                `Expected to collect backend code coverage from ${url}`
              )
            } else {
              // we did not really expect to collect the backend code coverage
              return
            }
          }
          sendCoverage(coverage, 'backend')
        })
    }
  })

  after(function mergeUnitTestCoverage() {
    // collect and merge frontend coverage

    // if spec bundle has been instrumented (using Cypress preprocessor)
    // then we will have unit test coverage
    // NOTE: spec iframe is NOT reset between the tests, so we can grab
    // the coverage information only once after all tests have finished
    // @ts-ignore
    const unitTestCoverage = window.__coverage__
    if (unitTestCoverage) {
      sendCoverage(unitTestCoverage, 'unit')
    }
  })

  after(function generateReport() {
    // when all tests finish, lets generate the coverage report
    const logInstance = Cypress.log({
      name: 'Coverage',
      message: ['Generating report [@cypress/code-coverage]']
    })
    cy.task('coverageReport', null, {
      timeout: dayjs.duration(3, 'minutes').asMilliseconds(),
      log: false
    }).then((coverageReportFolder) => {
      logInstance.set('consoleProps', () => ({
        'coverage report folder': coverageReportFolder
      }))
      logInstance.end()
      return coverageReportFolder
    })
  })
}

// to disable code coverage commands and save time
// pass environment variable coverage=false
//  cypress run --env coverage=false
// or
//  CYPRESS_COVERAGE=false cypress run
// see https://on.cypress.io/environment-variables

// to avoid "coverage" env variable being case-sensitive, convert to lowercase
const cyEnvs = Cypress._.mapKeys(Cypress.env(), (value, key) =>
  key.toLowerCase()
)

if (cyEnvs.coverage === false) {
  console.log('Skipping code coverage hooks')
} else if (Cypress.env('codeCoverageTasksRegistered') !== true) {
  // register a hook just to log a message
  before(() => {
    logMessage(`
      ⚠️ Code coverage tasks were not registered by the plugins file.
      See [support issue](https://github.com/cypress-io/code-coverage/issues/179)
      for possible workarounds.
    `)
  })
} else {
  registerHooks()
}<|MERGE_RESOLUTION|>--- conflicted
+++ resolved
@@ -17,11 +17,7 @@
   const totalCoverage = filterFilesFromCoverage(coverage)
 
   // stringify coverage object for speed
-<<<<<<< HEAD
-  cy.task('combineCoverage', JSON.stringify({coverage: appCoverageOnly, testName}), {
-=======
   cy.task('combineCoverage', JSON.stringify(totalCoverage), {
->>>>>>> 67db7258
     log: false
   })
 }
